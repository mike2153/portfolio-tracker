from ninja import Router, Schema
from typing import List, Optional, Dict, Any
from pydantic import Field
from decimal import Decimal
from functools import wraps
from cachetools import TTLCache
<<<<<<< HEAD
from collections import defaultdict
from asgiref.sync import sync_to_async
from datetime import date, timedelta

from .models import Transaction, DividendPayment
from .alpha_vantage_service import get_alpha_vantage_service
=======
from .auth import SupabaseUser, get_current_user, require_auth
>>>>>>> 69b3238e

# =================
# AUTHENTICATION
# =================

# TODO: Proper Supabase JWT authentication is handled in auth.py

# --- ASYNC CACHING WRAPPER ---
def async_ttl_cache(ttl: int):
    """A wrapper to make cachetools.func.ttl_cache compatible with async functions."""
    def decorator(func):
        sync_cache = TTLCache(maxsize=128, ttl=ttl)
        @wraps(func)
        async def wrapper(*args, **kwargs):
            key_args = [a for a in args if not isinstance(a, SupabaseUser)]
            key_kwargs = {k: v for k, v in kwargs.items() if not isinstance(v, SupabaseUser)}
            key = tuple(key_args) + tuple(sorted(key_kwargs.items()))
            try:
                return sync_cache[key]
            except KeyError:
                res = await func(*args, **kwargs)
                sync_cache[key] = res
                return res
        return wrapper
    return decorator

# =================
# DASHBOARD API
# =================

dashboard_api_router = Router()

# --- Pydantic Schemas for Dashboard ---

class KPIValue(Schema):
    value: Decimal
    sub_label: str
    delta: Optional[Decimal] = None
    delta_percent: Optional[Decimal] = Field(None, alias="deltaPercent")
    is_positive: bool

class OverviewResponse(Schema):
    market_value: KPIValue = Field(..., alias="marketValue")
    total_profit: KPIValue = Field(..., alias="totalProfit")
    irr: KPIValue
    passive_income: KPIValue = Field(..., alias="passiveIncome")

class AllocationRow(Schema):
    group_key: str = Field(..., alias="groupKey")
    value: Decimal
    invested: Decimal
    gain_value: Decimal = Field(..., alias="gainValue")
    gain_percent: Decimal = Field(..., alias="gainPercent")
    allocation: Decimal
    accent_color: str = Field(..., alias="accentColor")

class AllocationResponse(Schema):
    rows: List[AllocationRow]

class GainerLoserRow(Schema):
    logo_url: Optional[str] = Field(None, alias="logoUrl")
    name: str
    ticker: str
    value: Decimal
    change_percent: Decimal = Field(..., alias="changePercent")
    change_value: Decimal = Field(..., alias="changeValue")

class GainersLosersResponse(Schema):
    items: List[GainerLoserRow]

class DividendForecastItem(Schema):
    month: str
    amount: Decimal

class DividendForecastResponse(Schema):
    forecast: List[DividendForecastItem]
    next_12m_total: Decimal = Field(..., alias="next12mTotal")
    monthly_avg: Decimal = Field(..., alias="monthlyAvg")

class FxRate(Schema):
    pair: str
    rate: Decimal
    change: Decimal

class FxResponse(Schema):
    rates: List[FxRate]

# --- Dashboard Endpoints ---

@dashboard_api_router.get("/dashboard/overview", response=OverviewResponse, summary="Get Dashboard KPI Overview")
<<<<<<< HEAD
@async_ttl_cache(ttl=1800)
=======
@require_auth
@async_ttl_cache(ttl=60)
>>>>>>> 69b3238e
async def get_dashboard_overview(request):
    user = await get_current_user(request)
    transactions = await sync_to_async(list)(Transaction.objects.filter(user_id=user.id))

    holdings = defaultdict(Decimal)
    invested = defaultdict(Decimal)

    for txn in transactions:
        if txn.transaction_type == 'BUY':
            holdings[txn.ticker] += txn.shares
            invested[txn.ticker] += txn.total_amount
        elif txn.transaction_type == 'SELL':
            holdings[txn.ticker] -= txn.shares
            invested[txn.ticker] -= txn.total_amount

    av_service = get_alpha_vantage_service()
    market_value = Decimal('0')
    for ticker, shares in holdings.items():
        if shares <= 0:
            continue
        quote = await sync_to_async(av_service.get_global_quote)(ticker)
        price = Decimal(str(quote.get('price', '0'))) if quote else Decimal('0')
        market_value += shares * price

    invested_total = sum(invested.values())
    profit = market_value - invested_total
    delta_percent = (profit / invested_total * Decimal('100')) if invested_total != 0 else Decimal('0')

    return {
        "marketValue": {"value": str(round(market_value, 2)), "sub_label": f"AU${round(invested_total,2)} invested", "is_positive": market_value >= invested_total},
        "totalProfit": {"value": str(round(profit, 2)), "sub_label": "", "deltaPercent": str(round(delta_percent, 2)), "is_positive": profit >= 0},
        "irr": {"value": "0", "sub_label": "", "is_positive": profit >= 0},
        "passiveIncome": {"value": "0", "sub_label": "", "is_positive": False}
    }

@dashboard_api_router.get("/dashboard/allocation", response=AllocationResponse, summary="Get Portfolio Allocation")
<<<<<<< HEAD
@async_ttl_cache(ttl=1800)
=======
@require_auth
@async_ttl_cache(ttl=60)
>>>>>>> 69b3238e
async def get_portfolio_allocation(request, groupBy: str = "sector"):
    user = await get_current_user(request)
    transactions = await sync_to_async(list)(Transaction.objects.filter(user_id=user.id))

    holdings = defaultdict(Decimal)
    invested = defaultdict(Decimal)

    for txn in transactions:
        if txn.transaction_type == 'BUY':
            holdings[txn.ticker] += txn.shares
            invested[txn.ticker] += txn.total_amount
        elif txn.transaction_type == 'SELL':
            holdings[txn.ticker] -= txn.shares
            invested[txn.ticker] -= txn.total_amount

    av_service = get_alpha_vantage_service()
    prices = {}
    total_value = Decimal('0')

    for ticker, shares in holdings.items():
        if shares <= 0:
            continue
        quote = await sync_to_async(av_service.get_global_quote)(ticker)
        price = Decimal(str(quote.get('price', '0'))) if quote else Decimal('0')
        prices[ticker] = price
        total_value += shares * price

    rows = []
    for idx, (ticker, shares) in enumerate(holdings.items()):
        if shares <= 0:
            continue
        value = shares * prices.get(ticker, Decimal('0'))
        invested_amt = invested.get(ticker, Decimal('0'))
        gain_value = value - invested_amt
        gain_percent = (gain_value / invested_amt * Decimal('100')) if invested_amt != 0 else Decimal('0')
        allocation = (value / total_value * Decimal('100')) if total_value != 0 else Decimal('0')
        rows.append({
            "groupKey": ticker,
            "value": str(round(value, 2)),
            "invested": str(round(invested_amt, 2)),
            "gainValue": str(round(gain_value, 2)),
            "gainPercent": str(round(gain_percent, 2)),
            "allocation": str(round(allocation, 2)),
            "accentColor": "blue"
        })

    return {"rows": rows}

@dashboard_api_router.get("/dashboard/gainers", response=GainersLosersResponse, summary="Get Top 5 Day Gainers")
<<<<<<< HEAD
@async_ttl_cache(ttl=1800)
=======
@require_auth
@async_ttl_cache(ttl=60)
>>>>>>> 69b3238e
async def get_top_gainers(request, limit: int = 5):
    user = await get_current_user(request)
    transactions = await sync_to_async(list)(Transaction.objects.filter(user_id=user.id))

    tickers = {txn.ticker for txn in transactions if txn.transaction_type in ['BUY', 'SELL']}
    av_service = get_alpha_vantage_service()
    data = []

    for ticker in tickers:
        quote = await sync_to_async(av_service.get_global_quote)(ticker)
        if not quote:
            continue
        price = Decimal(str(quote.get('price', '0')))
        change = Decimal(str(quote.get('change', '0')))
        change_percent = Decimal(str(quote.get('change_percent', '0')))
        data.append({
            "name": ticker,
            "ticker": ticker,
            "value": str(round(price, 2)),
            "changePercent": str(round(change_percent, 2)),
            "changeValue": str(round(change, 2))
        })

    data.sort(key=lambda x: Decimal(x["changePercent"]), reverse=True)
    return {"items": data[:limit]}

@dashboard_api_router.get("/dashboard/losers", response=GainersLosersResponse, summary="Get Top 5 Day Losers")
<<<<<<< HEAD
@async_ttl_cache(ttl=1800)
=======
@require_auth
@async_ttl_cache(ttl=60)
>>>>>>> 69b3238e
async def get_top_losers(request, limit: int = 5):
    user = await get_current_user(request)
    transactions = await sync_to_async(list)(Transaction.objects.filter(user_id=user.id))

    tickers = {txn.ticker for txn in transactions if txn.transaction_type in ['BUY', 'SELL']}
    av_service = get_alpha_vantage_service()
    data = []

    for ticker in tickers:
        quote = await sync_to_async(av_service.get_global_quote)(ticker)
        if not quote:
            continue
        price = Decimal(str(quote.get('price', '0')))
        change = Decimal(str(quote.get('change', '0')))
        change_percent = Decimal(str(quote.get('change_percent', '0')))
        data.append({
            "name": ticker,
            "ticker": ticker,
            "value": str(round(price, 2)),
            "changePercent": str(round(change_percent, 2)),
            "changeValue": str(round(change, 2))
        })

    data.sort(key=lambda x: Decimal(x["changePercent"]))
    return {"items": data[:limit]}

@dashboard_api_router.get("/dashboard/dividend-forecast", response=DividendForecastResponse, summary="Get 12-Month Dividend Forecast")
<<<<<<< HEAD
@async_ttl_cache(ttl=1800)
=======
@require_auth
@async_ttl_cache(ttl=3600)
>>>>>>> 69b3238e
async def get_dividend_forecast(request, months: int = 12):
    user = await get_current_user(request)
    start_date = date.today()
    end_date = start_date + timedelta(days=months * 30)

    payments = await sync_to_async(list)(
        DividendPayment.objects.filter(
            holding__portfolio__user_id=user.id,
            payment_date__gte=start_date,
            payment_date__lte=end_date
        )
    )

    month_totals: Dict[str, Decimal] = defaultdict(Decimal)
    for p in payments:
        month_key = p.payment_date.strftime("%b")
        month_totals[month_key] += p.total_amount

    forecast_data = [
        {"month": m, "amount": str(round(amt, 2))} for m, amt in month_totals.items()
    ]
    total = sum(month_totals.values())
    avg = (total / Decimal(str(months))) if months else Decimal('0')

    return {"forecast": forecast_data, "next12mTotal": str(round(total,2)), "monthlyAvg": str(round(avg,2))}

@dashboard_api_router.get("/fx/latest", response=FxResponse, summary="Get Latest FX Rates")
@require_auth
@async_ttl_cache(ttl=300)
async def get_latest_fx_rates(request, base: str = "AUD"):
    fx_data = [
        {"pair": "USDAUD", "rate": "1.57", "change": "0.75"},
        {"pair": "EURAUD", "rate": "1.79", "change": "0.62"},
        {"pair": "GBPAUD", "rate": "2.09", "change": "0.48"},
    ]
    return {"rates": fx_data} <|MERGE_RESOLUTION|>--- conflicted
+++ resolved
@@ -4,16 +4,12 @@
 from decimal import Decimal
 from functools import wraps
 from cachetools import TTLCache
-<<<<<<< HEAD
 from collections import defaultdict
 from asgiref.sync import sync_to_async
 from datetime import date, timedelta
-
 from .models import Transaction, DividendPayment
 from .alpha_vantage_service import get_alpha_vantage_service
-=======
 from .auth import SupabaseUser, get_current_user, require_auth
->>>>>>> 69b3238e
 
 # =================
 # AUTHENTICATION
@@ -104,12 +100,9 @@
 # --- Dashboard Endpoints ---
 
 @dashboard_api_router.get("/dashboard/overview", response=OverviewResponse, summary="Get Dashboard KPI Overview")
-<<<<<<< HEAD
-@async_ttl_cache(ttl=1800)
-=======
-@require_auth
-@async_ttl_cache(ttl=60)
->>>>>>> 69b3238e
+@async_ttl_cache(ttl=1800)
+
+@require_auth
 async def get_dashboard_overview(request):
     user = await get_current_user(request)
     transactions = await sync_to_async(list)(Transaction.objects.filter(user_id=user.id))
@@ -146,12 +139,9 @@
     }
 
 @dashboard_api_router.get("/dashboard/allocation", response=AllocationResponse, summary="Get Portfolio Allocation")
-<<<<<<< HEAD
-@async_ttl_cache(ttl=1800)
-=======
-@require_auth
-@async_ttl_cache(ttl=60)
->>>>>>> 69b3238e
+@async_ttl_cache(ttl=1800)
+@require_auth
+
 async def get_portfolio_allocation(request, groupBy: str = "sector"):
     user = await get_current_user(request)
     transactions = await sync_to_async(list)(Transaction.objects.filter(user_id=user.id))
@@ -201,12 +191,9 @@
     return {"rows": rows}
 
 @dashboard_api_router.get("/dashboard/gainers", response=GainersLosersResponse, summary="Get Top 5 Day Gainers")
-<<<<<<< HEAD
-@async_ttl_cache(ttl=1800)
-=======
-@require_auth
-@async_ttl_cache(ttl=60)
->>>>>>> 69b3238e
+@async_ttl_cache(ttl=1800)
+@require_auth
+
 async def get_top_gainers(request, limit: int = 5):
     user = await get_current_user(request)
     transactions = await sync_to_async(list)(Transaction.objects.filter(user_id=user.id))
@@ -234,12 +221,8 @@
     return {"items": data[:limit]}
 
 @dashboard_api_router.get("/dashboard/losers", response=GainersLosersResponse, summary="Get Top 5 Day Losers")
-<<<<<<< HEAD
-@async_ttl_cache(ttl=1800)
-=======
-@require_auth
-@async_ttl_cache(ttl=60)
->>>>>>> 69b3238e
+@async_ttl_cache(ttl=1800)
+@require_auth
 async def get_top_losers(request, limit: int = 5):
     user = await get_current_user(request)
     transactions = await sync_to_async(list)(Transaction.objects.filter(user_id=user.id))
@@ -267,12 +250,8 @@
     return {"items": data[:limit]}
 
 @dashboard_api_router.get("/dashboard/dividend-forecast", response=DividendForecastResponse, summary="Get 12-Month Dividend Forecast")
-<<<<<<< HEAD
-@async_ttl_cache(ttl=1800)
-=======
-@require_auth
-@async_ttl_cache(ttl=3600)
->>>>>>> 69b3238e
+@async_ttl_cache(ttl=1800)
+@require_auth
 async def get_dividend_forecast(request, months: int = 12):
     user = await get_current_user(request)
     start_date = date.today()
